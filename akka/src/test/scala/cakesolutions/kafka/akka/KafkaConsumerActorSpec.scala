--- conflicted
+++ resolved
@@ -1,6 +1,7 @@
 package cakesolutions.kafka.akka
 
 import akka.actor.ActorSystem
+import cakesolutions.kafka.akka.KafkaConsumerActor.Subscribe.AutoPartition
 import cakesolutions.kafka.akka.KafkaConsumerActor.{Confirm, Subscribe, Unsubscribe}
 import cakesolutions.kafka.testkit.TestUtils
 import cakesolutions.kafka.{KafkaConsumer, KafkaProducer, KafkaProducerRecord, KafkaTopicPartition}
@@ -79,13 +80,8 @@
           producer.send(KafkaProducerRecord(topic, None, "value"))
           producer.flush()
 
-<<<<<<< HEAD
-          val consumer = system.actorOf(KafkaConsumerActor.props(consumerConfig, actorConf, testActor))
-          consumer ! Subscribe.AutoPartition(List(topic))
-=======
           val consumer = KafkaConsumerActor(consumerConfig, actorConf, testActor)
-          consumer.subscribe()
->>>>>>> af755bfd
+          consumer.subscribe(AutoPartition(Seq(topic)))
 
           val rs = expectMsgClass(30.seconds, classOf[ConsumerRecords[String, String]])
           consumer.confirm(rs.offsets)

package cakesolutions.kafka.akka

import akka.actor.{Actor, ActorLogging, ActorRef, ActorSystem, OneForOneStrategy, Props, SupervisorStrategy}
import cakesolutions.kafka.akka.KafkaConsumerActor.{Confirm, Subscribe, TriggerConsumerFailure, Unsubscribe}
import cakesolutions.kafka.testkit.TestUtils
import cakesolutions.kafka.{KafkaConsumer, KafkaProducerRecord, KafkaTopicPartition}
import org.apache.kafka.clients.consumer.OffsetResetStrategy
import org.apache.kafka.common.serialization.StringDeserializer
import org.slf4j.LoggerFactory

import scala.concurrent.duration._

class KafkaConsumerActorRecoverySpec(_system: ActorSystem) extends KafkaIntSpec(_system) {

  import KafkaConsumerActorSpec._

  val log = LoggerFactory.getLogger(getClass)

  def this() = this(ActorSystem("MySpec"))

  val consumerConf: KafkaConsumer.Conf[String, String] = {
    KafkaConsumer.Conf(
      new StringDeserializer,
      new StringDeserializer,
      bootstrapServers = s"localhost:$kafkaPort",
      groupId = "test",
      enableAutoCommit = false,
      autoOffsetReset = OffsetResetStrategy.EARLIEST)
  }

  private def randomTopicPartition = KafkaTopicPartition(TestUtils.randomString(5), 0)

  "KafkaConsumerActor with manual commit" should "recover to a commit point on resubscription" in {
    val topicPartition = randomTopicPartition
    val subscription = Subscribe.AutoPartition(List(topicPartition.topic()))

    val producer = kafkaProducer("localhost", kafkaPort)
    producer.send(KafkaProducerRecord(topicPartition.topic(), None, "value"))
    producer.flush()

<<<<<<< HEAD
    val consumer = system.actorOf(KafkaConsumerActor.props(consumerConf, KafkaConsumerActor.Conf(), testActor))
    consumer ! subscription
=======
    val consumer = KafkaConsumerActor(consumerConf, actorConf(topic), testActor)
    consumer.subscribe()
>>>>>>> af755bfd

    val rec1 = expectMsgClass(30.seconds, classOf[ConsumerRecords[String, String]])
    rec1.offsets.get(topicPartition) shouldBe Some(1)

<<<<<<< HEAD
    // Commit the message
    consumer ! Confirm(rec1.offsets, commit = true)
=======
    //Commit the message
    consumer.confirm(rec1.offsets, commit = true)
>>>>>>> af755bfd
    expectNoMsg(5.seconds)

    producer.send(KafkaProducerRecord(topicPartition.topic(), None, "value"))
    producer.flush()

    val rec2 = expectMsgClass(30.seconds, classOf[ConsumerRecords[String, String]])
    rec2.offsets.get(topicPartition) shouldBe Some(2)

<<<<<<< HEAD
    // Message confirmed, but not committed
    consumer ! Confirm(rec2.offsets)
    expectNoMsg(5.seconds)

    // Reset subscription
    consumer ! Unsubscribe
    consumer ! subscription

    // New subscription starts from commit point
    val rec3 = expectMsgClass(30.seconds, classOf[ConsumerRecords[String, String]])
    rec3.offsets.get(topicPartition) shouldBe Some(2)
    consumer ! Confirm(rec3.offsets)
=======
    //Message confirmed, but not commited
    consumer.confirm(rec2.offsets)
    expectNoMsg(5.seconds)

    consumer.unsubscribe()

    // New subscription starts from commit point
    consumer.subscribe()
    val rec3 = expectMsgClass(30.seconds, classOf[ConsumerRecords[String, String]])
    rec3.offsets.get(new TopicPartition(topic,0)) shouldBe Some(2)
    consumer.confirm(rec3.offsets)
>>>>>>> af755bfd
    expectNoMsg(5.seconds)

    consumer.unsubscribe()
    producer.close()
  }

  it should "recover to a commit point on consumer failure" in {
    val topicPartition = randomTopicPartition
    val subscription = Subscribe.AutoPartition(List(topicPartition.topic()))

    val producer = kafkaProducer("localhost", kafkaPort)
    producer.send(KafkaProducerRecord(topicPartition.topic(), None, "value"))
    producer.flush()

<<<<<<< HEAD
    val consumer = supervisedActor(KafkaConsumerActor.props(consumerConf, KafkaConsumerActor.Conf(), testActor))
    consumer ! subscription
=======
    val consumer = KafkaConsumerActor(consumerConf, actorConf(topic), testActor)
    consumer.subscribe()
>>>>>>> af755bfd

    val rec1 = expectMsgClass(30.seconds, classOf[ConsumerRecords[String, String]])
    rec1.offsets.get(topicPartition) shouldBe Some(1)

    // Commit the message
    consumer ! Confirm(rec1.offsets, commit = true)
    expectNoMsg(5.seconds)

    producer.send(KafkaProducerRecord(topicPartition.topic(), None, "value"))
    producer.flush()

    val rec2 = expectMsgClass(30.seconds, classOf[ConsumerRecords[String, String]])
    rec2.offsets.get(topicPartition) shouldBe Some(2)

    // Reset subscription
    consumer ! TriggerConsumerFailure

    // New subscription starts from commit point
    val rec3 = expectMsgClass(30.seconds, classOf[ConsumerRecords[String, String]])
    rec3.offsets.get(topicPartition) shouldBe Some(2)
    consumer ! Confirm(rec3.offsets)
    expectNoMsg(5.seconds)

    consumer ! Unsubscribe
    producer.close()
  }

  "KafkaConsumerActor with self managed offsets" should "recover to a specified offset on resubscription" in {
    val topicPartition = randomTopicPartition

    val producer = kafkaProducer("localhost", kafkaPort)
    producer.send(KafkaProducerRecord(topicPartition.topic(), None, "value"))
    producer.flush()

    val consumer = system.actorOf(KafkaConsumerActor.props(consumerConf, KafkaConsumerActor.Conf(), testActor))
    consumer ! Subscribe.ManualPartition(List(topicPartition))

    val rec1 = expectMsgClass(30.seconds, classOf[ConsumerRecords[String, String]])
    rec1.offsets.get(topicPartition) shouldBe Some(1)

    // Stash the offsets for recovery, and confirm the message.
    val offsets = rec1.offsets
    consumer.confirm(offsets)
    expectNoMsg(5.seconds)

    producer.send(KafkaProducerRecord(topicPartition.topic(), None, "value"))
    producer.flush()

    val rec2 = expectMsgClass(30.seconds, classOf[ConsumerRecords[String, String]])
    rec2.offsets.get(topicPartition) shouldBe Some(2)

<<<<<<< HEAD
    // Message confirmed
    consumer ! Confirm(rec2.offsets)
    expectNoMsg(5.seconds)

    // Reset subscription
    consumer ! Unsubscribe
    consumer ! Subscribe.ManualOffset(offsets)

    // New subscription starts from specified offset
    val rec3 = expectMsgClass(30.seconds, classOf[ConsumerRecords[String, String]])
    rec3.offsets.get(topicPartition) shouldBe Some(2)
    consumer ! Confirm(rec3.offsets)
=======
    //Message confirmed
    consumer.confirm(rec2.offsets)
    expectNoMsg(5.seconds)

    consumer.unsubscribe()

    // New subscription starts from specified offset
    consumer.subscribe(Some(offsets))
    val rec3 = expectMsgClass(30.seconds, classOf[ConsumerRecords[String, String]])
    rec3.offsets.get(new TopicPartition(topic,0)) shouldBe Some(2)
    consumer.confirm(rec3.offsets)
>>>>>>> af755bfd
    expectNoMsg(5.seconds)

    consumer.unsubscribe()
    producer.close()
  }

  it should "recover to a specified offset on consumer failure" in {
    val topicPartition = randomTopicPartition

    val producer = kafkaProducer("localhost", kafkaPort)
    producer.send(KafkaProducerRecord(topicPartition.topic(), None, "value"))
    producer.flush()

    val consumer = supervisedActor(KafkaConsumerActor.props(consumerConf, KafkaConsumerActor.Conf(), testActor))
    consumer ! Subscribe.ManualPartition(List(topicPartition))

    val rec1 = expectMsgClass(30.seconds, classOf[ConsumerRecords[String, String]])
    rec1.offsets.get(topicPartition) shouldBe Some(1)

    // Stash the offsets for recovery, and confirm the message.
    val offsets = rec1.offsets
    consumer ! Confirm(offsets)
    expectNoMsg(5.seconds)

    producer.send(KafkaProducerRecord(topicPartition.topic(), None, "value"))
    producer.flush()

    val rec2 = expectMsgClass(30.seconds, classOf[ConsumerRecords[String, String]])
    rec2.offsets.get(topicPartition) shouldBe Some(2)

    // Reset subscription
    consumer ! TriggerConsumerFailure

    // New subscription starts from specified offset
    val rec3 = expectMsgClass(30.seconds, classOf[ConsumerRecords[String, String]])
    rec3.offsets.get(topicPartition) shouldBe Some(2)
    consumer ! Confirm(rec3.offsets)
    expectNoMsg(5.seconds)

    consumer ! Unsubscribe
    producer.close()
  }

  private def supervisedActor(props: Props): ActorRef = system.actorOf(ConsumerSupervisorActor.props(props))
}

private object ConsumerSupervisorActor {
  def props(childProps: Props): Props = Props(new ConsumerSupervisorActor(childProps))
}

private class ConsumerSupervisorActor(childProps: Props) extends Actor with ActorLogging {

  override def supervisorStrategy: SupervisorStrategy = OneForOneStrategy(maxNrOfRetries = 10) {
    case _: KafkaConsumerActor.ConsumerException =>
      log.info("Consumer exception caught. Restarting consumer.")
      SupervisorStrategy.Restart
    case _ =>
      SupervisorStrategy.Escalate
  }

  private val child = context.actorOf(childProps, "child")

  override def receive: Receive = {
    case m => child.forward(m)
  }
}<|MERGE_RESOLUTION|>--- conflicted
+++ resolved
@@ -1,6 +1,7 @@
 package cakesolutions.kafka.akka
 
 import akka.actor.{Actor, ActorLogging, ActorRef, ActorSystem, OneForOneStrategy, Props, SupervisorStrategy}
+import cakesolutions.kafka.akka.KafkaConsumerActor.Subscribe.{ManualOffset, ManualPartition}
 import cakesolutions.kafka.akka.KafkaConsumerActor.{Confirm, Subscribe, TriggerConsumerFailure, Unsubscribe}
 import cakesolutions.kafka.testkit.TestUtils
 import cakesolutions.kafka.{KafkaConsumer, KafkaProducerRecord, KafkaTopicPartition}
@@ -38,58 +39,33 @@
     producer.send(KafkaProducerRecord(topicPartition.topic(), None, "value"))
     producer.flush()
 
-<<<<<<< HEAD
-    val consumer = system.actorOf(KafkaConsumerActor.props(consumerConf, KafkaConsumerActor.Conf(), testActor))
-    consumer ! subscription
-=======
-    val consumer = KafkaConsumerActor(consumerConf, actorConf(topic), testActor)
-    consumer.subscribe()
->>>>>>> af755bfd
-
-    val rec1 = expectMsgClass(30.seconds, classOf[ConsumerRecords[String, String]])
-    rec1.offsets.get(topicPartition) shouldBe Some(1)
-
-<<<<<<< HEAD
-    // Commit the message
-    consumer ! Confirm(rec1.offsets, commit = true)
-=======
+    val consumer = KafkaConsumerActor(consumerConf, KafkaConsumerActor.Conf(), testActor)
+    consumer.subscribe(subscription)
+
+    val rec1 = expectMsgClass(30.seconds, classOf[ConsumerRecords[String, String]])
+    rec1.offsets.get(topicPartition) shouldBe Some(1)
+
     //Commit the message
     consumer.confirm(rec1.offsets, commit = true)
->>>>>>> af755bfd
-    expectNoMsg(5.seconds)
-
-    producer.send(KafkaProducerRecord(topicPartition.topic(), None, "value"))
-    producer.flush()
-
-    val rec2 = expectMsgClass(30.seconds, classOf[ConsumerRecords[String, String]])
-    rec2.offsets.get(topicPartition) shouldBe Some(2)
-
-<<<<<<< HEAD
-    // Message confirmed, but not committed
-    consumer ! Confirm(rec2.offsets)
-    expectNoMsg(5.seconds)
-
-    // Reset subscription
-    consumer ! Unsubscribe
-    consumer ! subscription
-
-    // New subscription starts from commit point
-    val rec3 = expectMsgClass(30.seconds, classOf[ConsumerRecords[String, String]])
-    rec3.offsets.get(topicPartition) shouldBe Some(2)
-    consumer ! Confirm(rec3.offsets)
-=======
+    expectNoMsg(5.seconds)
+
+    producer.send(KafkaProducerRecord(topicPartition.topic(), None, "value"))
+    producer.flush()
+
+    val rec2 = expectMsgClass(30.seconds, classOf[ConsumerRecords[String, String]])
+    rec2.offsets.get(topicPartition) shouldBe Some(2)
+
     //Message confirmed, but not commited
     consumer.confirm(rec2.offsets)
     expectNoMsg(5.seconds)
 
     consumer.unsubscribe()
+    consumer.subscribe(subscription)
 
     // New subscription starts from commit point
-    consumer.subscribe()
-    val rec3 = expectMsgClass(30.seconds, classOf[ConsumerRecords[String, String]])
-    rec3.offsets.get(new TopicPartition(topic,0)) shouldBe Some(2)
+    val rec3 = expectMsgClass(30.seconds, classOf[ConsumerRecords[String, String]])
+    rec3.offsets.get(topicPartition) shouldBe Some(2)
     consumer.confirm(rec3.offsets)
->>>>>>> af755bfd
     expectNoMsg(5.seconds)
 
     consumer.unsubscribe()
@@ -104,19 +80,14 @@
     producer.send(KafkaProducerRecord(topicPartition.topic(), None, "value"))
     producer.flush()
 
-<<<<<<< HEAD
-    val consumer = supervisedActor(KafkaConsumerActor.props(consumerConf, KafkaConsumerActor.Conf(), testActor))
-    consumer ! subscription
-=======
-    val consumer = KafkaConsumerActor(consumerConf, actorConf(topic), testActor)
-    consumer.subscribe()
->>>>>>> af755bfd
+    val consumer = KafkaConsumerActor(consumerConf, KafkaConsumerActor.Conf(), testActor)
+    consumer.subscribe(subscription)
 
     val rec1 = expectMsgClass(30.seconds, classOf[ConsumerRecords[String, String]])
     rec1.offsets.get(topicPartition) shouldBe Some(1)
 
     // Commit the message
-    consumer ! Confirm(rec1.offsets, commit = true)
+    consumer.confirm(rec1.offsets, commit = true)
     expectNoMsg(5.seconds)
 
     producer.send(KafkaProducerRecord(topicPartition.topic(), None, "value"))
@@ -126,15 +97,15 @@
     rec2.offsets.get(topicPartition) shouldBe Some(2)
 
     // Reset subscription
-    consumer ! TriggerConsumerFailure
+    consumer.ref ! TriggerConsumerFailure
 
     // New subscription starts from commit point
     val rec3 = expectMsgClass(30.seconds, classOf[ConsumerRecords[String, String]])
     rec3.offsets.get(topicPartition) shouldBe Some(2)
-    consumer ! Confirm(rec3.offsets)
-    expectNoMsg(5.seconds)
-
-    consumer ! Unsubscribe
+    consumer.confirm(rec3.offsets)
+    expectNoMsg(5.seconds)
+
+    consumer.unsubscribe()
     producer.close()
   }
 
@@ -145,8 +116,8 @@
     producer.send(KafkaProducerRecord(topicPartition.topic(), None, "value"))
     producer.flush()
 
-    val consumer = system.actorOf(KafkaConsumerActor.props(consumerConf, KafkaConsumerActor.Conf(), testActor))
-    consumer ! Subscribe.ManualPartition(List(topicPartition))
+    val consumer = KafkaConsumerActor(consumerConf, KafkaConsumerActor.Conf(), testActor)
+    consumer.subscribe(ManualPartition(List(topicPartition)))
 
     val rec1 = expectMsgClass(30.seconds, classOf[ConsumerRecords[String, String]])
     rec1.offsets.get(topicPartition) shouldBe Some(1)
@@ -162,32 +133,18 @@
     val rec2 = expectMsgClass(30.seconds, classOf[ConsumerRecords[String, String]])
     rec2.offsets.get(topicPartition) shouldBe Some(2)
 
-<<<<<<< HEAD
-    // Message confirmed
-    consumer ! Confirm(rec2.offsets)
-    expectNoMsg(5.seconds)
-
-    // Reset subscription
-    consumer ! Unsubscribe
-    consumer ! Subscribe.ManualOffset(offsets)
-
-    // New subscription starts from specified offset
-    val rec3 = expectMsgClass(30.seconds, classOf[ConsumerRecords[String, String]])
-    rec3.offsets.get(topicPartition) shouldBe Some(2)
-    consumer ! Confirm(rec3.offsets)
-=======
     //Message confirmed
     consumer.confirm(rec2.offsets)
     expectNoMsg(5.seconds)
 
-    consumer.unsubscribe()
+    // Reset subscription
+    consumer.unsubscribe()
+    consumer.subscribe(ManualOffset(offsets))
 
     // New subscription starts from specified offset
-    consumer.subscribe(Some(offsets))
-    val rec3 = expectMsgClass(30.seconds, classOf[ConsumerRecords[String, String]])
-    rec3.offsets.get(new TopicPartition(topic,0)) shouldBe Some(2)
+    val rec3 = expectMsgClass(30.seconds, classOf[ConsumerRecords[String, String]])
+    rec3.offsets.get(topicPartition) shouldBe Some(2)
     consumer.confirm(rec3.offsets)
->>>>>>> af755bfd
     expectNoMsg(5.seconds)
 
     consumer.unsubscribe()

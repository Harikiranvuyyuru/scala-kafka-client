package cakesolutions.kafka.akka

import akka.actor.ActorSystem
import akka.testkit.{ImplicitSender, TestKit}
import cakesolutions.kafka.{KafkaProducerRecord, KafkaConsumer}
import net.cakesolutions.kafka.akka.KafkaConsumerActor
import net.cakesolutions.kafka.akka.KafkaConsumerActor.{Unsubscribe, Confirm, Records, Subscribe}
import org.apache.kafka.clients.consumer.OffsetResetStrategy
import org.apache.kafka.common.TopicPartition
import org.apache.kafka.common.serialization.StringDeserializer
import org.scalatest.concurrent.AsyncAssertions
import org.slf4j.LoggerFactory

import scala.concurrent.duration._
import scala.util.Random

class KafkaConsumerActorRecoverySpec(system: ActorSystem) extends TestKit(system)
  with KafkaTestServer
  with ImplicitSender
  with AsyncAssertions {

  import KafkaConsumerActorSpec._

  val log = LoggerFactory.getLogger(getClass)

  def this() = this(ActorSystem("MySpec"))

  override def afterAll() {
    super.afterAll()
    TestKit.shutdownActorSystem(system)
  }

  val consumerConf: KafkaConsumer.Conf[String, String] = {
    KafkaConsumer.Conf(
      new StringDeserializer,
      new StringDeserializer,
      bootstrapServers = s"localhost:${kafkaServer.kafkaPort}",
      groupId = "test",
      enableAutoCommit = false).witAutoOffsetReset(OffsetResetStrategy.EARLIEST)
  }

  "KafkaConsumerActor with manual commit" should "recover to a commit point" in {
    val kafkaPort = kafkaServer.kafkaPort
    val topic = randomString(5)

    val producer = kafkaProducer("localhost", kafkaPort)
    producer.send(KafkaProducerRecord(topic, None, "value"))
    producer.flush()

    val consumer = system.actorOf(KafkaConsumerActor.props(consumerConf, actorConf(topic), testActor))
    consumer ! Subscribe()

    val rec1 = expectMsgClass(30.seconds, classOf[Records[String, String]])
    rec1.offsets.get(new TopicPartition(topic, 0)) shouldBe Some(1)

    //Commit the message
    consumer ! Confirm(rec1.offsets, commit = true)
    expectNoMsg(5.seconds)

    producer.send(KafkaProducerRecord(topic, None, "value"))
    producer.flush()

    val rec2 = expectMsgClass(30.seconds, classOf[Records[String, String]])
    rec2.offsets.get(new TopicPartition(topic, 0)) shouldBe Some(2)

    //Message confirmed, but not commited
    consumer ! Confirm(rec2.offsets)
    expectNoMsg(5.seconds)

    consumer ! Unsubscribe

    // New subscription starts from commit point
    consumer ! Subscribe()
    val rec3 = expectMsgClass(30.seconds, classOf[Records[String, String]])
<<<<<<< HEAD
    rec3.offsets.get(new TopicPartition(topic, 0)) shouldBe Some(2)
    consumer ! Confirm()
=======
    rec3.offsets.get(new TopicPartition(topic,0)) shouldBe Some(2)
    consumer ! Confirm(rec3.offsets)
>>>>>>> cf83f462
    expectNoMsg(5.seconds)

    consumer ! Unsubscribe
    producer.close()
  }

  "KafkaConsumerActor with self managed offsets" should "recover to a specified offset" in {
    val kafkaPort = kafkaServer.kafkaPort
    val topic = randomString(5)

    val producer = kafkaProducer("localhost", kafkaPort)
    producer.send(KafkaProducerRecord(topic, None, "value"))
    producer.flush()

    val consumer = system.actorOf(KafkaConsumerActor.props(consumerConf, actorConf(topic), testActor))
    consumer ! Subscribe()

    val rec1 = expectMsgClass(30.seconds, classOf[Records[String, String]])
    rec1.offsets.get(new TopicPartition(topic, 0)) shouldBe Some(1)

    //Stash the offsets for recovery, and confirm the message.
    val offsets = rec1.offsets
    consumer ! Confirm(offsets)
    expectNoMsg(5.seconds)

    producer.send(KafkaProducerRecord(topic, None, "value"))
    producer.flush()

    val rec2 = expectMsgClass(30.seconds, classOf[Records[String, String]])
    rec2.offsets.get(new TopicPartition(topic, 0)) shouldBe Some(2)

    //Message confirmed
    consumer ! Confirm(rec2.offsets)
    expectNoMsg(5.seconds)

    consumer ! Unsubscribe

    // New subscription starts from specified offset
    consumer ! Subscribe(Some(offsets))
    val rec3 = expectMsgClass(30.seconds, classOf[Records[String, String]])
<<<<<<< HEAD
    rec3.offsets.get(new TopicPartition(topic, 0)) shouldBe Some(2)
    consumer ! Confirm()
=======
    rec3.offsets.get(new TopicPartition(topic,0)) shouldBe Some(2)
    consumer ! Confirm(rec3.offsets)
>>>>>>> cf83f462
    expectNoMsg(5.seconds)

    consumer ! Unsubscribe
    producer.close()
  }

  //TODO duplication
  val random = new Random()

  def randomString(length: Int): String =
    random.alphanumeric.take(length).mkString
}<|MERGE_RESOLUTION|>--- conflicted
+++ resolved
@@ -72,13 +72,8 @@
     // New subscription starts from commit point
     consumer ! Subscribe()
     val rec3 = expectMsgClass(30.seconds, classOf[Records[String, String]])
-<<<<<<< HEAD
-    rec3.offsets.get(new TopicPartition(topic, 0)) shouldBe Some(2)
-    consumer ! Confirm()
-=======
     rec3.offsets.get(new TopicPartition(topic,0)) shouldBe Some(2)
     consumer ! Confirm(rec3.offsets)
->>>>>>> cf83f462
     expectNoMsg(5.seconds)
 
     consumer ! Unsubscribe
@@ -119,13 +114,8 @@
     // New subscription starts from specified offset
     consumer ! Subscribe(Some(offsets))
     val rec3 = expectMsgClass(30.seconds, classOf[Records[String, String]])
-<<<<<<< HEAD
-    rec3.offsets.get(new TopicPartition(topic, 0)) shouldBe Some(2)
-    consumer ! Confirm()
-=======
     rec3.offsets.get(new TopicPartition(topic,0)) shouldBe Some(2)
     consumer ! Confirm(rec3.offsets)
->>>>>>> cf83f462
     expectNoMsg(5.seconds)
 
     consumer ! Unsubscribe

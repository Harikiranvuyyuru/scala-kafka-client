--- conflicted
+++ resolved
@@ -16,7 +16,6 @@
 }
 
 /**
-<<<<<<< HEAD
   * Listens to partition change events coming from Kafka driver.  A best-effort is made to continue processing once
   * reassignment is complete without causing duplications.  Due to limitations in the driver it is not possible in all
   * cases to allow buffered messages to flush through prior to the partition reassignment completing.
@@ -26,11 +25,6 @@
   */
 private class TrackPartitions(consumer: KafkaConsumer[_, _], ref: ActorRef) extends ConsumerRebalanceListener {
 
-=======
- * Not thread safe. Can be used with Kafka consumer 0.9 API.
- */
-private final class TrackPartitions(consumer: KafkaConsumer[_, _]) extends ConsumerRebalanceListener {
->>>>>>> af755bfd
   import TrackPartitions.log
 
   private var _offsets = Map[TopicPartition, Long]()

package cakesolutions.kafka.akka

import java.time.LocalDateTime
import java.time.temporal.ChronoUnit

import akka.actor._
import cakesolutions.kafka.KafkaConsumer
import com.typesafe.config.Config
<<<<<<< HEAD
=======
import org.apache.kafka.clients.consumer.{CommitFailedException, ConsumerRecords, OffsetAndMetadata}
import org.apache.kafka.common.TopicPartition
>>>>>>> 2aae43a3
import org.apache.kafka.common.errors.WakeupException
import org.apache.kafka.common.serialization.Deserializer

import scala.collection.JavaConversions._
import scala.concurrent.duration._
import scala.reflect.runtime.universe._
import scala.util.{Failure, Success, Try}

object KafkaConsumerActor {

  /**
    * Actor API - Initiate consumption from Kafka or reset an already started stream.
    *
    * @param offsets Consumption starts from specified offsets or kafka default, depending on (auto.offset.reset) setting.
    */
  case class Subscribe(offsets: Option[Offsets] = None)

  /**
    * Actor API - Confirm receipt of previous records.
    * The message should provide the offsets that are to be confirmed.
    * If the offsets don't match the offsets that were last sent, the confirmation is ignored.
    * Offsets can be committed to Kafka using optional [[commit]] flag.
    *
    * @param offsets the offsets that are to be confirmed
    * @param commit  true to commit offsets
    */
  case class Confirm(offsets: Offsets, commit: Boolean = false)

  /**
    * Actor API - Unsubscribe from Kafka.
    */
  case object Unsubscribe

  object Conf {

    import scala.concurrent.duration.{MILLISECONDS => Millis}

    /**
      * Configuration for KafkaConsumerActor from Config
      */
    def apply(config: Config): Conf = {
      val topics = config.getStringList("consumer.topics")

      val scheduleInterval = durationFromConfig(config, "schedule.interval")
      val unconfirmedTimeout = durationFromConfig(config, "unconfirmed.timeout")

      apply(topics.toList, scheduleInterval, unconfirmedTimeout)
    }

    def durationFromConfig(config: Config, path: String) = Duration(config.getDuration(path, Millis), Millis)
  }

  /**
    * Configuration for KafkaConsumerActor
    *
    * @param topics             List of topics to subscribe to.
    * @param scheduleInterval   Poll Latency.
    * @param unconfirmedTimeout Seconds before unconfirmed messages is considered for redelivery.  To disable message redelivery
    *                           provide a duration of 0.
    */
  case class Conf(topics: List[String],
                  scheduleInterval: FiniteDuration = 1000.millis,
                  unconfirmedTimeout: FiniteDuration = 3.seconds) {

    /**
      * New Conf with values from supplied Typesafe config overriden
      *
      * @param config
      * @return
      */
    def withConf(config: Config): Conf = {
      this.copy(
        topics = if (config.hasPath("topics")) config.getStringList("topics").toList else topics,
        scheduleInterval = if (config.hasPath("schedule.interval")) Conf.durationFromConfig(config, "schedule.interval") else scheduleInterval,
        unconfirmedTimeout = if (config.hasPath("unconfirmed.timeout")) Conf.durationFromConfig(config, "unconfirmed.timeout") else unconfirmedTimeout
      )
    }
  }

  /**
    * KafkaConsumer config and the consumer actors config all contained in a Typesafe Config.
    */
  def props[K: TypeTag, V: TypeTag](conf: Config,
                                    keyDeserializer: Deserializer[K],
                                    valueDeserializer: Deserializer[V],
                                    nextActor: ActorRef): Props = {
    props(
      KafkaConsumer.Conf[K, V](conf, keyDeserializer, valueDeserializer),
        KafkaConsumerActor.Conf(conf),
        nextActor)
  }

  /**
    * Construct with configured KafkaConsumer and Actor configurations.
    */
  def props[K: TypeTag, V: TypeTag](consumerConf: KafkaConsumer.Conf[K, V],
                                    actorConf: KafkaConsumerActor.Conf,
                                    nextActor: ActorRef): Props = {
    Props(new KafkaConsumerActor[K, V](consumerConf, actorConf, nextActor))
  }
}

/**
  * A client interacts with a KafkaConsumerActor via the Actor Messages: Subscribe(), and Unsubscribe.  It receives batches of messages
  * from Kafka for all subscribed partitions to the supplied 'nextActor' ActorRef of type `Records[K, V]` (where K and V are the Deserializer types).
  * Aside from providing the required Kafka Client and Actor configuration on initialization, that's all thats needed when everything is working.
  * For cases where there is Kafka or configuration issues, the Actor's supervisor strategy is applied.
  *
  * @param consumerConf KafkaConsumer.Conf configuration for the Consumer
  * @param actorConf KafkaConsumerActor.Conf configuration specific to this actor
  * @param nextActor
  * @tparam K KeyDeserializer Type
  * @tparam V ValueDeserializer Type
  */
class KafkaConsumerActor[K: TypeTag, V: TypeTag](consumerConf: KafkaConsumer.Conf[K, V], actorConf: KafkaConsumerActor.Conf, nextActor: ActorRef)
  extends Actor with ActorLogging with PollScheduling {

  import KafkaConsumerActor._
  import PollScheduling.Poll
  import context.become

  type Records = KeyValuesWithOffsets[K, V]

  private val consumer = KafkaConsumer[K, V](consumerConf)

  // Handles partition reassignments in the KafkaClient
  private val trackPartitions = TrackPartitions(consumer)
  private val isTimeoutUsed = actorConf.unconfirmedTimeout.toMillis > 0

  // Receive states
  private sealed trait HasUnconfirmedRecords {
<<<<<<< HEAD
    val unconfirmed: Records
=======
    val unconfirmed: Records[K, V]

>>>>>>> 2aae43a3
    def isCurrentOffset(offsets: Offsets): Boolean = unconfirmed.offsets == offsets
  }

  private case class Unconfirmed(unconfirmed: Records, deliveryTime: LocalDateTime = LocalDateTime.now())
    extends HasUnconfirmedRecords

  private case class Buffered(unconfirmed: Records, deliveryTime: LocalDateTime = LocalDateTime.now(), buffered: Records)
    extends HasUnconfirmedRecords

  override def receive = unsubscribed

  private val unsubscribeReceive: Receive = {
    case Unsubscribe =>
      log.info("Unsubscribing")
      cancelPoll()
      consumer.unsubscribe()
      trackPartitions.clearOffsets()
      become(unsubscribed)

    case Subscribe(_) =>
      log.warning("Attempted to subscribe while consumer was already subscribed")

    case Poll(correlationId, _) if !isCurrentPoll(correlationId) =>
    // Do nothing
  }

  // Initial state
  def unsubscribed: Receive = {
    case Unsubscribe =>
      log.info("Already unsubscribed")

    case Subscribe(offsets) =>
      log.info("Subscribing to topic(s): [{}]", actorConf.topics.mkString(", "))
      trackPartitions.seek(offsets.map(_.offsetsMap).getOrElse(Map.empty))
      consumer.subscribe(actorConf.topics, trackPartitions)
      log.debug("To Ready state")
      become(ready)
      pollImmediate(200)

    case Poll(correlationId, _) if !isCurrentPoll(correlationId) =>
    // Do nothing
  }

  // No unconfirmed or buffered messages
  def ready: Receive = unsubscribeReceive orElse {
    case Poll(correlation, timeout) if isCurrentPoll(correlation) =>
      pollKafka(timeout) match {
        case Some(records) =>
          nextActor ! records
          log.debug("To unconfirmed state")
          become(unconfirmed(Unconfirmed(records)))
          pollImmediate()

        case None =>
          schedulePoll()
      }
  }

  // Unconfirmed message with client, buffer empty
  def unconfirmed(state: Unconfirmed): Receive = unconfirmedCommonReceive(state) orElse {
    case Poll(correlation, _) if isCurrentPoll(correlation) =>
      if (isConfirmationTimeout(state.deliveryTime)) {
        nextActor ! state.unconfirmed
      }

      pollKafka() match {
        case Some(records) =>
          log.debug("To Buffer Full state")
          become(bufferFull(Buffered(state.unconfirmed, state.deliveryTime, records)))
          schedulePoll()

        case None =>
          schedulePoll()
      }

    case Confirm(offsets, commit) if state.isCurrentOffset(offsets) =>
      log.info(s"Records confirmed")
      if (commit) commitOffsets(offsets)
      log.debug("To Ready state")
      become(ready)

      // Immediate poll after confirm with block to reduce poll latency in case the is a backlog in Kafka but processing is fast.
      pollImmediate(200)
  }

  // Buffered message and unconfirmed message with the client.  No need to poll until its confirmed, or timed out.
  def bufferFull(state: Buffered): Receive = unconfirmedCommonReceive(state) orElse {
    case Poll(correlation, _) if isCurrentPoll(correlation) =>

      // Id an confirmation timeout is set and has expired, the message is redelivered
      if (isConfirmationTimeout(state.deliveryTime)) {
        nextActor ! state.unconfirmed
      }
      log.debug(s"Buffer is full. Not gonna poll.")
      schedulePoll()

      // The next message can be sent immediately from the buffer.  A poll to Kafka for new messages for the buffer also happens immediately.
    case Confirm(offsets, commit) if state.isCurrentOffset(offsets) =>
      log.info(s"Records confirmed")
      if (commit) commitOffsets(offsets)
      nextActor ! state.buffered
      log.debug("To unconfirmed state")
      become(unconfirmed(Unconfirmed(state.buffered)))
      pollImmediate()
  }

  // The client is usually misusing the Consumer if incorrect Confirm offsets are provided
  private def unconfirmedCommonReceive(state: HasUnconfirmedRecords): Receive = unsubscribeReceive orElse {
    case Confirm(offsets, _) if !state.isCurrentOffset(offsets) =>
      log.warning("Received confirmation for unexpected offsets: {}", offsets)
  }

  override def postStop(): Unit = {
    log.info("KafkaConsumerActor stopping ")
    close()
  }

  /**
    * Attempt to get new records from Kafka,
    *
    * @param timeout - specify a blocking poll timeout.  Default 0 for non blocking poll.
    * @return
    */
  private def pollKafka(timeout: Int = 0): Option[Records] = {
    log.debug("Poll Kafka for {} milliseconds", timeout)
    Try(consumer.poll(timeout)) match {
      case Success(rs) if rs.count() > 0 =>
        log.debug("Records Received!")
        Some(KeyValuesWithOffsets(currentConsumerOffsets, rs))
      case Success(rs) =>
        None
      case Failure(_: WakeupException) =>
        log.warning("Poll was interrupted.")
        None
      case Failure(ex) =>
        log.error(ex, "Error occurred while attempting to poll Kafka!")
        None
    }
  }

  private def schedulePoll(): Unit = schedulePoll(actorConf.scheduleInterval)

  private def currentConsumerOffsets: Offsets = {
    val offsetsMap = consumer.assignment()
      .map(p => p -> consumer.position(p))
      .toMap
    Offsets(offsetsMap)
  }

  /**
    * True if records unconfirmed for longer than unconfirmedTimeoutSecs.
    */
  private def isConfirmationTimeout(deliveryTime: LocalDateTime): Boolean =
    isTimeoutUsed && timeoutTime(deliveryTime).isBefore(LocalDateTime.now())

  private def timeoutTime(deliveryTime: LocalDateTime) =
    deliveryTime.plus(actorConf.unconfirmedTimeout.toMillis, ChronoUnit.MILLIS)

  private def commitOffsets(offsets: Offsets): Unit = {
    log.info("Committing offsets. {}", offsets)
    consumer.commitSync(offsets.toCommitMap)
  }

  override def unhandled(message: Any): Unit = {
    super.unhandled(message)
    log.warning("Unknown message: {}", message)
  }

  private def close(): Unit = {
    consumer.close()
  }
}<|MERGE_RESOLUTION|>--- conflicted
+++ resolved
@@ -6,11 +6,6 @@
 import akka.actor._
 import cakesolutions.kafka.KafkaConsumer
 import com.typesafe.config.Config
-<<<<<<< HEAD
-=======
-import org.apache.kafka.clients.consumer.{CommitFailedException, ConsumerRecords, OffsetAndMetadata}
-import org.apache.kafka.common.TopicPartition
->>>>>>> 2aae43a3
 import org.apache.kafka.common.errors.WakeupException
 import org.apache.kafka.common.serialization.Deserializer
 
@@ -142,12 +137,8 @@
 
   // Receive states
   private sealed trait HasUnconfirmedRecords {
-<<<<<<< HEAD
     val unconfirmed: Records
-=======
-    val unconfirmed: Records[K, V]
-
->>>>>>> 2aae43a3
+
     def isCurrentOffset(offsets: Offsets): Boolean = unconfirmed.offsets == offsets
   }
 
@@ -171,7 +162,7 @@
       log.warning("Attempted to subscribe while consumer was already subscribed")
 
     case Poll(correlationId, _) if !isCurrentPoll(correlationId) =>
-    // Do nothing
+      // Do nothing
   }
 
   // Initial state
@@ -188,7 +179,7 @@
       pollImmediate(200)
 
     case Poll(correlationId, _) if !isCurrentPoll(correlationId) =>
-    // Do nothing
+      // Do nothing
   }
 
   // No unconfirmed or buffered messages
@@ -244,7 +235,7 @@
       log.debug(s"Buffer is full. Not gonna poll.")
       schedulePoll()
 
-      // The next message can be sent immediately from the buffer.  A poll to Kafka for new messages for the buffer also happens immediately.
+    // The next message can be sent immediately from the buffer.  A poll to Kafka for new messages for the buffer also happens immediately.
     case Confirm(offsets, commit) if state.isCurrentOffset(offsets) =>
       log.info(s"Records confirmed")
       if (commit) commitOffsets(offsets)
